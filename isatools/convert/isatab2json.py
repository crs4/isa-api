import json
import os
from os.path import join
from isatools.io.isatab_parser import parse
from jsonschema import RefResolver, Draft4Validator
from uuid import uuid4
from enum import Enum
import re
from isatools import isatab
import logging

logging.basicConfig(format='%(asctime)s %(levelname)s: %(message)s', level=logging.INFO)
logger = logging.getLogger(__name__)

SCHEMAS_PATH = join(os.path.dirname(os.path.realpath(__file__)), "../schemas/isa_model_version_1_0_schemas/core/")
INVESTIGATION_SCHEMA = "investigation_schema.json"


class IdentifierType(Enum):
    counter = 1
    uuid = 2
    name = 3


<<<<<<< HEAD
def convert(work_dir, identifier_type=IdentifierType.name):
    logger.info("Validating input ISA tab before conversion")
    i_files = [f for f in os.listdir(work_dir) if f.startswith('i_') and f.endswith('.txt')]
    if len(i_files) != 1:
        logging.fatal("Could not resolves input investigation file, please check input ISA tab directory.")
        return
    log_msgs = isatab.validate2(fp=open(os.path.join(work_dir, i_files[0])), log_level=logging.ERROR)
    if '(F)' in log_msgs.getvalue():
        logging.fatal("Could not proceed with conversion as there are some fatal validation errors. Check log.")
        return
    converter = ISATab2ISAjson_v1(identifier_type)
    return converter.convert(work_dir)
=======
def convert(work_dir, json_dir, identifier_type=IdentifierType.name, validate_first=True):
    if validate_first:
        logger.info("Validating input ISA tab before conversion")
        i_files = [f for f in os.listdir(work_dir) if f.startswith('i_') and f.endswith('.txt')]
        if len(i_files) != 1:
            logging.fatal("Could not resolves input investigation file, please check input ISA tab directory.")
            return
        log_msgs = isatab.validate2(fp=open(os.path.join(work_dir, i_files[0])), log_level=logging.ERROR)
        if '(F)' in log_msgs.getvalue():
            logging.fatal("Could not proceed with conversion as there are some fatal validation errors. Check log.")
            return
    converter = ISATab2ISAjson_v1(identifier_type)
    logger.info("Converting ISA-Tab to ISA JSON...")
    converter.convert(work_dir, json_dir)
>>>>>>> bf545b0b


class ISATab2ISAjson_v1:

    MATERIAL_TYPE = "Material Type"
    LABEL = "Label"
    CHARACTERISTICS = "Characteristics"
    CHARACTERISTIC_CATEGORY = "characteristic_category"
    FACTOR_VALUE = "Factor Value"
    UNIT = "Unit"
    PARAMETER_VALUE = "Parameter Value"
    ARRAY_DESIGN_REF = "Array Design REF"

    def __init__(self, identifier_type):
        self.identifiers = list() #list of dictionaries
        self.counters = dict()
        self.identifier_type = identifier_type

    def setIdentifier(self, type, name, identifier):
        self.identifiers.append(dict([("type", type), ("name", name), ("identifier", identifier)]))

    def getIdentifier(self, type, name):
        for subVal in self.identifiers:
            if subVal["type"]==type and subVal["name"]==name:
                return subVal["identifier"]

    def generateIdentifier(self, type, name):
        try:
            self.counters[type] += 1
        except KeyError:
            self.counters[type] = 1

        identifier = ""

        if self.identifier_type==IdentifierType.counter:
            identifier = "http://data.isa-tools.org/"+type+"/"+str(self.counters[type])
        elif self.identifier_type == IdentifierType.uuid:
            identifier = "http://data.isa-tools.org/UUID/"+str(uuid4())
        elif self.identifier_type == IdentifierType.name:
            identifier = "#"+type+"/"+name.replace (" ", "_")

        self.setIdentifier(type, name, identifier)
        return identifier

    #def generateIdentifier(self):
    #    return "http://data.isa-tools.org/UUID/"+str(uuid4())

    def convert(self, work_dir):
        """Convert an ISA-Tab dataset (version 1) to JSON provided the ISA model v1.0 JSON Schemas
            :param work_dir: directory containing the ISA-tab dataset
            :param json_dir: output directory where the resulting json file will be saved
        """
        logger.info("Converting ISAtab to ISAjson for "+ work_dir)


        isa_tab = parse(work_dir)
        #print(isa_tab)

        if isa_tab is None:
            logger.fatal("No ISAtab dataset found")
        else:
                if isa_tab.metadata != {}:
                    #print("isa_tab.metadata->",isa_tab.metadata)
                    isa_json = dict([
                        ("identifier",isa_tab.metadata['Investigation Identifier']),
                        ("title", isa_tab.metadata['Investigation Title']),
                        ("description",isa_tab.metadata['Investigation Description']),
                        ("submissionDate", isa_tab.metadata['Investigation Submission Date']),
                        ("publicReleaseDate", isa_tab.metadata['Investigation Public Release Date']),
                        ("ontologySourceReferences", self.createOntologySourceReferences(isa_tab.ontology_refs)),
                        ("publications", self.createPublications(isa_tab.publications, "Investigation")),
                        ("people", self.createContacts(isa_tab.contacts, "Investigation")),
                        ("studies", self.createStudies(isa_tab.studies)),
                        ("comments", self.createComments(isa_tab.metadata))
                    ])

                #validate json
                schema = json.load(open(join(SCHEMAS_PATH, INVESTIGATION_SCHEMA)))
                resolver = RefResolver('file://'+join(SCHEMAS_PATH, INVESTIGATION_SCHEMA), schema)
                validator = Draft4Validator(schema, resolver=resolver)
                validator.validate(isa_json, schema)

                logger.info("... conversion finished.")
                return isa_json

    def createComments(self, isadict):
        comments = []
        comments_regex = re.compile('Comment\[(.*?)\]')
        for k in [k for k in isadict.keys() if comments_regex.match(k)]:
            comments.append(self.createComment(comments_regex.findall(k)[0], isadict[k]))
        return comments

    def createComment(self, name, value):
        comment_json = dict([
            ("name", name),
            ("value", value)
        ])
        return comment_json

    def createContacts(self, contacts, inv_or_study):
        people_json = []
        for contact in contacts:
            person_last_name = contact[inv_or_study+" Person Last Name"]
            if not person_last_name:
                continue
            person_identifier = self.generateIdentifier("person", person_last_name)
            person_json = dict([
                ("@id", person_identifier),
                ("lastName", person_last_name),
                ("firstName", contact[inv_or_study+" Person First Name"]),
                ("midInitials", contact[inv_or_study+" Person Mid Initials"]),
                ("email", contact[inv_or_study+" Person Email"]),
                ("phone", contact[inv_or_study+" Person Phone"]),
                ("fax", contact[inv_or_study+" Person Fax"]),
                ("address", contact[inv_or_study+" Person Address"]),
                ("affiliation", contact[inv_or_study+" Person Affiliation"]),
                ("roles", self.createOntologyAnnotationsFromStringList(contact, inv_or_study, " Person Roles")),
                ("comments", self.createComments(contact))
            ])

            people_json.append(person_json)
        return people_json


    def createPublications(self, publications, inv_or_study):
        publications_json = []
        for pub in publications:
            publication_json = dict([
                ("pubMedID", pub[inv_or_study+' PubMed ID']),
                ("doi", pub[inv_or_study+' Publication DOI']),
                ("authorList", pub[inv_or_study+' Publication Author List']),
                ("title", pub[inv_or_study+' Publication Title']),
                ("status", self.createOntologyAnnotationForInvOrStudy(pub, inv_or_study, " Publication Status"))
            ]
            )
            publications_json.append(publication_json)
        return publications_json


    def createProtocols(self, protocols, assays):
        protocols_json = []

        protocols_to_attach_parameter = []
        #keep protocols that should have ArrayDesignREF as a parameter
        for assay in assays:
            for process_node in assay.process_nodes.values():
                if self.ARRAY_DESIGN_REF in process_node.parameters:
                        protocols_to_attach_parameter.append(process_node.protocol)

        for protocol in protocols:
            protocol_name = protocol['Study Protocol Name']
            if not protocol_name:
                continue
            protocol_identifier = self.generateIdentifier("protocol", protocol_name)
            parameters = self.createProtocolParameterList(protocol)

            if protocol_name in protocols_to_attach_parameter:
                #add parameter for ArrayDesignREF if it is used in any assay
                parameter_identifier = self.generateIdentifier("parameter", self.ARRAY_DESIGN_REF)
                json_item = dict([
                    ("@id", parameter_identifier),
                    ("parameterName",  self.createOntologyAnnotation(self.ARRAY_DESIGN_REF, "", ""))
                ])

            protocol_json = dict([
                ("@id", protocol_identifier),
                ("name", protocol_name),
                ("protocolType", self.createOntologyAnnotationForInvOrStudy(protocol, "Study", " Protocol Type")),
                ("description", protocol['Study Protocol Description']),
                ("uri", protocol['Study Protocol URI']),
                ("version", protocol['Study Protocol Version']),
                ("parameters", parameters),
                ("components", self.createProtocolComponentList(protocol))
                ])
            protocols_json.append(protocol_json)


        return protocols_json



    def createProtocolParameterList(self, protocol):
        json_list = []
        parameters_json = self.createOntologyAnnotationsFromStringList(protocol, "Study", " Protocol Parameters Name")
        i = 0
        for parameter_json in parameters_json:
            parameter_identifier = self.generateIdentifier("parameter", parameters_json[i]["annotationValue"])
            json_item = dict([
                ("@id", parameter_identifier),
                ("parameterName",  parameter_json)
            ])
            json_list.append(json_item)
            i += 1
        return json_list


    def createOntologyAnnotationForInvOrStudy(self, object, inv_or_study, type):
        onto_ann = dict([
                ("annotationValue", object[inv_or_study+type]),
                ("termSource", object[inv_or_study+type+" Term Source REF"]),
                ("termAccession", object[inv_or_study+type+" Term Accession Number"])
        ])
        return onto_ann


    def createOntologyAnnotation(self, name, termSource, termAccesssion):
        onto_ann = dict([
            ("annotationValue", name),
            ("termSource", termSource),
            ("termAccession", termAccesssion)
        ])
        return onto_ann


    def createOntologyAnnotationsFromStringList(self, object, inv_or_study, type):
        name_array = object[inv_or_study+type].split(";")
        term_source_array = object[inv_or_study+type+" Term Source REF"].split(";")
        term_accession_array = object[inv_or_study+type+" Term Accession Number"].split(";")
        onto_annotations = []
        for i in range(0,len(name_array)):
             if (not name_array[i]):
                 continue
             onto_ann = self.createOntologyAnnotation(name_array[i],
                                                      term_source_array[i],
                                                      term_accession_array[i] )
             onto_annotations.append(onto_ann)
        return onto_annotations


    def createOntologyAnnotationListForInvOrStudy(self, array, inv_or_study, type):
        onto_annotations = []
        for object in array:
            onto_ann = self.createOntologyAnnotation(object[inv_or_study+type],
                                                     object[inv_or_study+type+" Term Source REF"],
                                                     object[inv_or_study+type+" Term Accession Number"])
            onto_annotations.append(onto_ann)
        return onto_annotations


    def createOntologySourceReferences(self, ontology_refs):
        ontologies = []
        for ontology_ref in ontology_refs:
            ontology = dict([
                ("description", ontology_ref["Term Source Description"]),
                ("file",ontology_ref["Term Source File"]),
                ("name", ontology_ref["Term Source Name"]),
                ("version", ontology_ref["Term Source Version"])
            ])
            ontologies.append(ontology)
        return ontologies


    def createStudies(self, studies):
        study_array = []
        for study in studies:
            study_name = study.metadata['Study Identifier']
            study_identifier = self.generateIdentifier("study", study_name)
            characteristics_categories_list = self.createCharacteristicsCategories(study.nodes)
            unit_categories_list = self.createUnitsCategories(study.nodes)
            factors_list = self.createStudyFactorsList(study.factors)
            source_dict = self.createSourcesDictionary(study.nodes)
            sample_dict = self.createSampleDictionary(study.nodes)
            material_dict = self.createMaterialDictionary(study.nodes)
            protocol_list = self.createProtocols(study.protocols, study.assays)
            assay_list = self.createStudyAssaysList(study.assays, sample_dict)
            #This data_dict should be empty on the studies - it is only used in the assays
            data_dict = self.createDataFiles(study.nodes)
            studyJson = dict([
                ("@id", study_identifier),
                ("identifier",study_name),
                ("title", study.metadata['Study Title']),
                ("description", study.metadata['Study Description']),
                ("submissionDate", study.metadata['Study Submission Date']),
                ("publicReleaseDate", study.metadata['Study Public Release Date']),
                ("studyDesignDescriptors",self.createOntologyAnnotationListForInvOrStudy(study.design_descriptors, "Study", " Design Type")),
                ("publications", self.createPublications(study.publications, "Study")),
                ("people", self.createContacts(study.contacts, "Study")),
                ("protocols", protocol_list),
                ("factors", factors_list),
                ("characteristicCategories", characteristics_categories_list),
                ("unitCategories", unit_categories_list),
                ("materials", dict([
                        ("sources", list(source_dict.values())),
                        ("samples",list(sample_dict.values())),
                        ("otherMaterials",list(material_dict.values()))
                ])),
                ("processSequence", self.createProcessSequence(study.process_nodes, source_dict, sample_dict, material_dict, data_dict)),
                ("assays", assay_list),
                ("filename", study.metadata['Study File Name']),
                ("comments", self.createComments(study.metadata)),
            ])
            study_array.append(studyJson)
        return study_array


    def createProtocolComponentList(self, protocol):
        json_list = []
        components_name = protocol['Study Protocol Components Name'].split(";")
        components_type_json = self.createOntologyAnnotationsFromStringList(protocol, "Study", " Protocol Components Type")
        index = 0
        for component_type_json in components_type_json:
            component_name = components_name[index]
            json_item = dict([
                ("componentName", component_name),
                ("componentType",  component_type_json)
            ])
            json_list.append(json_item)
            index += 1
        return json_list


    def createStudyFactorsList(self, factors):
        json_list = []
        for factor in factors:
             factor_identifier = self.generateIdentifier("factor", factor['Study Factor Name'])
             json_item = dict([
                ("@id", factor_identifier),
                ("factorName", factor['Study Factor Name']),
                ("factorType", self.createOntologyAnnotation(factor['Study Factor Type'], factor['Study Factor Type Term Source REF'],factor['Study Factor Type Term Accession Number']))
            ])
             json_list.append(json_item)
        return json_list


    def createProcessSequence(self, process_nodes, source_dict, sample_dict, material_dict, data_dict):
        json_list = []
        #generate all the identifiers
        for process_node_name in process_nodes:
            self.generateIdentifier("process", process_node_name)

        for process_node_name in process_nodes:
            try:
                measurement_type = process_nodes[process_node_name].study_assay.metadata["Study Assay Measurement Type"]
            except:
                measurement_type = ""

            try:
                platform = process_nodes[process_node_name].study_assay.metadata["Study Assay Technology Platform"]
            except:
                platform = ""

            try:
                technology = process_nodes[process_node_name].study_assay.metadata["Study Assay Technology Type"]
            except:
                technology = ""
            process_node = process_nodes[process_node_name]

            process_identifier = self.getIdentifier("process", process_node_name)
            protocol_executed =  self.createExecuteStudyProtocol(process_node_name, process_node)
            previous_process_identifier = self.getIdentifier("process", process_node.previous_process.name) if process_node.previous_process else ""
            next_process_identifier = self.getIdentifier("process", process_node.next_process.name) if process_node.next_process else ""
            if (process_node.assay_name):
                json_item = dict([
                    ("@id", process_identifier),
                    ("name", process_node.assay_name),
                    ("executesProtocol", protocol_executed),
                    ("performer", process_node.performer),
                    ("date", process_node.date),
                    ("parameterValues", self.createValueList(self.PARAMETER_VALUE, process_node_name, process_node)),
                    ("inputs", self.createInputList(process_node.inputs, source_dict, sample_dict, material_dict, data_dict)),
                    ("outputs", self.createOutputList(process_node.outputs, sample_dict, material_dict, data_dict)),
                    ("comments", self.createFromNodeComments(process_node)),
                ])
            else:
                json_item = dict([
                    ("@id", process_identifier),
                    ("executesProtocol", protocol_executed),
                    ("performer", process_node.performer),
                    ("date", process_node.date),
                    ("parameterValues", self.createValueList(self.PARAMETER_VALUE, process_node_name, process_node)),
                    ("inputs", self.createInputList(process_node.inputs, source_dict, sample_dict, material_dict, data_dict)),
                    ("outputs", self.createOutputList(process_node.outputs, sample_dict, material_dict, data_dict)),
                    ("comments", self.createFromNodeComments(process_node)),
            ])

            if previous_process_identifier:
                json_item.update({  "previousProcess" : dict([("@id", previous_process_identifier)]) })
            if next_process_identifier:
                json_item.update({ "nextProcess" :  dict([("@id", next_process_identifier)]) })
            json_list.append(json_item)
        return json_list


    def createInputList(self, inputs, source_dict, sample_dict, material_dict, data_dict):
        json_list = []
        for argument in inputs:
            try:
                json_item = source_dict[argument]
                source_id = dict([("@id", json_item["@id"])])
                json_list.append(source_id)
            except KeyError:
                pass
            try:
                json_item = sample_dict[argument]
                sample_id = dict([("@id", json_item["@id"])])
                json_list.append(sample_id)
            except KeyError:
                pass
            try:
                json_item = material_dict[argument]
                material_id = dict([("@id", json_item["@id"])])
                json_list.append(material_id)
            except KeyError:
                pass

            try:
                json_item = data_dict[argument]
                data_id = dict([("@id", json_item["@id"])])
                json_list.append(data_id)
            except KeyError:
                pass
        return json_list


    def createOutputList(self, arguments, sample_dict, material_dict, data_dict):
        json_list = []
        for argument in arguments:
            try:
                json_item = sample_dict[argument]
                sample_id = dict([("@id", json_item["@id"])])
                json_list.append(sample_id)
            except KeyError:
                pass

            try:
                json_item = material_dict[argument]
                material_id = dict([("@id", json_item["@id"])])
                json_list.append(material_id)
            except KeyError:
                pass

            try:
                json_item = data_dict[argument]
                data_id = dict([("@id", json_item["@id"])])
                json_list.append(data_id)
            except KeyError:
                pass
        return json_list

    def createExecuteStudyProtocol(self, process_node_name, process_node):
        json_item = dict([
                   ("@id", self.getIdentifier("protocol", process_node.protocol))
                ])
        return json_item


    def createStudyAssaysList(self, assays, sample_dict):
        json_list = []
        for assay in assays:
            characteristics_categories_list = self.createCharacteristicsCategories(assay.nodes)
            unit_categories_list = self.createUnitsCategories(assay.nodes)
            source_dict = self.createSourcesDictionary(assay.nodes)
            sample_list = self.createSampleReferenceDict(assay.nodes, sample_dict)
            material_dict = self.createMaterialDictionary(assay.nodes)
            data_dict = self.createDataFiles(assay.nodes)
            assay_name = assay.metadata['Study Assay File Name']
            assay_identifier = self.generateIdentifier("assay", assay_name)
            json_item = dict([
                ("@id", assay_identifier),
                ("filename", assay.metadata['Study Assay File Name']),
                ("measurementType", self.createOntologyAnnotation(assay.metadata['Study Assay Measurement Type'],
                                                                  assay.metadata['Study Assay Measurement Type Term Source REF'],
                                                                  assay.metadata['Study Assay Measurement Type Term Accession Number'])),
                ("technologyType", self.createOntologyAnnotation(assay.metadata['Study Assay Technology Type'],
                                                                 assay.metadata['Study Assay Technology Type Term Source REF'],
                                                                 assay.metadata['Study Assay Technology Type Term Accession Number'])),
                ("technologyPlatform", assay.metadata['Study Assay Technology Platform']),
                ("characteristicCategories", characteristics_categories_list),
                ("unitCategories", unit_categories_list),
                ("materials", dict([
                    ("samples", sample_list),
                    ("otherMaterials", list(material_dict.values()))
                ])),
                ("dataFiles", list(data_dict.values())),
                ("processSequence", self.createProcessSequence(assay.process_nodes, source_dict, sample_dict, material_dict, data_dict))
                ])
            json_list.append(json_item)
        return json_list

    def createFromNodeComments(self, node):
        comments = []
        comments_regex = re.compile('Comment\[(.*?)\]')
        for key in [key for key in node.metadata.keys() if comments_regex.match(key)]:
            comments.append(self.createComment(comments_regex.findall(key)[0], getattr(
                node.metadata[key][0], comments_regex.findall(key)[0].replace(' ', '_'))))
        return comments

    def createDataFiles(self, nodes):
        json_dict = dict([])
        for node_index in nodes:
            if nodes[node_index].ntype.endswith(" File") :
                data_identifier = self.generateIdentifier("data", node_index)
                json_item = dict([
                    ("@id", data_identifier),
                    ("name", nodes[node_index].name),
                    ("type", nodes[node_index].ntype),
                    ("comments", self.createFromNodeComments(nodes[node_index]))
                ])
                json_dict.update({node_index: json_item})
        return json_dict


    def createSampleDictionary(self, nodes):
        json_dict = dict([])
        for node_index in nodes:
            if nodes[node_index].ntype == "Sample Name":
                sample_identifier = self.generateIdentifier("sample", node_index)

                json_item = dict([
                        ("@id", sample_identifier),
                        ("name", node_index),
                        ("factorValues", self.createValueList(self.FACTOR_VALUE, node_index, nodes[node_index])),
                        ("characteristics", self.createValueList(self.CHARACTERISTICS,node_index, nodes[node_index]))
                    ])

                #derivesFrom sources
                try:
                     json_list = []
                     for source_name in nodes[node_index].derivesFrom:
                        source_index = "source-"+source_name
                        source_identifier = self.getIdentifier("source", source_index)
                        json_list.append(dict([ ("@id", source_identifier)]))

                     json_item["derivesFrom"] = json_list
                except KeyError:
                     logger.error("There is no source declared for sample ", node_index)

                json_dict.update({node_index: json_item})

        return json_dict


    def createSampleReferenceDict(self, nodes, sample_dict):
        json_dict = []
        for node_index in nodes:
             node = nodes[node_index]
             if node.ntype == "Sample Name":
                sample_identifier = self.getIdentifier("sample", node_index)
                if sample_identifier:
                    json_dict.append(dict([("@id", sample_identifier)]))
                else:
                    logger.warning("Warning: sample identifier has not been defined before", node_index)

                #adding sample attributes that may have been defined at the assay level
                try:
                    sample_json = sample_dict[node_index]
                    new_characteristics = self.createValueList(self.CHARACTERISTICS,node_index, node)
                    sample_json["characteristics"] = sample_json["characteristics"] + new_characteristics
                    sample_dict[node_index] = sample_json
                except KeyError:
                    logger.warning("Warning: the sample ", node_index, " has not been defined at the study level.")

        return json_dict


    def createSourcesDictionary(self, nodes):
        json_dict = dict([])
        for node_index in nodes:
            if nodes[node_index].ntype == "Source Name":
                source_identifier = self.generateIdentifier("source", node_index)
                json_item = dict([
                    ("@id", source_identifier),
                    ("name", node_index),
                    ("characteristics", self.createValueList(self.CHARACTERISTICS, node_index, nodes[node_index])),
                ])
                json_dict.update({node_index: json_item})
        return json_dict

    def createMaterialDictionary(self, nodes):
        json_dict = dict([])
        for node_index in nodes:
            if nodes[node_index].ntype != "Source Name" and nodes[node_index].ntype != "Sample Name" and nodes[node_index].ntype.find("File")==-1:
                material_identifier = self.generateIdentifier("material", node_index)
                json_item = dict([
                    ("@id", material_identifier),
                    ("name", node_index),
                    ("type", nodes[node_index].ntype),
                    ("characteristics", self.createValueList(self.CHARACTERISTICS, node_index, nodes[node_index])),
                ])
                json_dict.update({node_index: json_item})
        return json_dict


    def createCharacteristicsCategories(self, nodes):
        json_list = []
        for node_index in nodes:
            node = nodes[node_index]
            for header in node.metadata:
                 if (not header.startswith(self.CHARACTERISTICS)) and (not header==self.MATERIAL_TYPE) and (not header==self.LABEL):
                    continue
                 value_header = header.replace("]", "").split("[")[-1]
                 if header == self.MATERIAL_TYPE:
                     value_header = self.MATERIAL_TYPE
                 if header == self.LABEL:
                     value_header = self.LABEL

                 characteristic_category_identifier = self.getIdentifier(self.CHARACTERISTIC_CATEGORY, value_header)
                 if characteristic_category_identifier:
                     continue

                 characteristic_category_identifier = self.generateIdentifier(self.CHARACTERISTIC_CATEGORY, value_header)

                 json_item = dict([])
                 if value_header.startswith("http"):
                    #the header has an ontology annotation TODO - get a test dataset
                    pass
                 else:
                    json_item = dict([
                        ("@id", characteristic_category_identifier),
                        ("characteristicType", self.createOntologyAnnotation(value_header, "", ""))
                    ])

                 json_list.append(json_item)
        return json_list


    def createUnitsCategories(self, nodes):
        json_list = []
        for node_index in nodes:
            node = nodes[node_index]
            for header in node.metadata:
                 if not header.startswith(self.CHARACTERISTICS) and not header.startswith(self.FACTOR_VALUE) and not header.startswith(self.PARAMETER_VALUE):
                    continue
                 value_attributes = node.metadata[header][0]
                 try:
                    unit = value_attributes.Unit
                 except AttributeError:
                     continue

                 unit_category_identifier = self.getIdentifier(self.UNIT, unit)
                 if unit_category_identifier:
                    continue

                 unit_category_identifier = self.generateIdentifier(self.UNIT, value_attributes.Unit)
                 json_item = dict([
                         ("@id", unit_category_identifier),
                     ])
                 json_item.update(self.createOntologyAnnotation(value_attributes.Unit, value_attributes.Term_Source_REF, value_attributes.Term_Accession_Number))
                 json_list.append(json_item)
        return json_list


    def convert_num(self, s):
        try:
            return int(s)
        except ValueError:
            try:
               return float(s)
            except ValueError:
                return s



    def createValueList(self, column_name, node_name, node):
        """Method for the creation of factor, characteristics and parameter values"""
        json_list = []
        for header in node.metadata:
            if header.startswith(column_name) or header == self.MATERIAL_TYPE or header == self.LABEL or header==self.ARRAY_DESIGN_REF:
                 value_header = header.replace("]", "").split("[")[-1]

                 value_attributes = node.metadata[header][0]
                 value  = self.convert_num(value_attributes[0])
                 header_type = None

                 if column_name.strip()==self.CHARACTERISTICS:
                     if header not in node.attributes:
                         continue
                     if header == self.MATERIAL_TYPE:
                        value_header = self.MATERIAL_TYPE
                     elif header == self.LABEL:
                        value_header = self.LABEL
                     header_type = self.CHARACTERISTIC_CATEGORY
                 elif column_name.strip()==self.FACTOR_VALUE:
                     if header not in node.attributes:
                         continue
                     header_type = "factor"
                 elif column_name.strip()==self.PARAMETER_VALUE:
                     if header not in node.parameters:
                         continue
                     if header == self.ARRAY_DESIGN_REF:
                         value_header = self.ARRAY_DESIGN_REF
                     header_type = "parameter"

                 category_identifier =  self.getIdentifier(header_type, value_header)

                 if value_header==None or category_identifier==None:
                    try:
                        unit_identifier = self.getIdentifier(self.UNIT, value_attributes.Unit)
                        value_json = dict([
                         ("value", value),
                         ("unit", dict([("@id", unit_identifier)]))
                        ])
                        json_list.append(value_json)
                        continue
                    except AttributeError:
                        try:
                            value_json = dict([
                                ("value", self.createOntologyAnnotation(value, value_attributes.Term_Source_REF, value_attributes.Term_Accession_Number))
                                ])
                            json_list.append(value_json)
                            continue
                        except AttributeError:
                            value_json = dict([
                                 ("value", value)
                                 ])
                            json_list.append(value_json)

                 else:
                    try:
                        unit_identifier = self.getIdentifier(self.UNIT, value_attributes.Unit)
                        value_json = dict([
                         ("category", dict([("@id", category_identifier)])),
                         ("value", value),
                         ("unit", dict([("@id", unit_identifier)]))
                        ])
                        json_list.append(value_json)
                        continue
                    except AttributeError:
                        try:
                            value_json = dict([
                                ("category", dict([("@id", category_identifier)])),
                                ("value", self.createOntologyAnnotation(value, value_attributes.Term_Source_REF, value_attributes.Term_Accession_Number))
                                ])
                            json_list.append(value_json)
                            continue
                        except AttributeError:
                            value_json = dict([
                                 ("category", dict([("@id", category_identifier)])),
                                 ("value", value)
                                 ])
                            json_list.append(value_json)
        return json_list<|MERGE_RESOLUTION|>--- conflicted
+++ resolved
@@ -22,21 +22,7 @@
     name = 3
 
 
-<<<<<<< HEAD
-def convert(work_dir, identifier_type=IdentifierType.name):
-    logger.info("Validating input ISA tab before conversion")
-    i_files = [f for f in os.listdir(work_dir) if f.startswith('i_') and f.endswith('.txt')]
-    if len(i_files) != 1:
-        logging.fatal("Could not resolves input investigation file, please check input ISA tab directory.")
-        return
-    log_msgs = isatab.validate2(fp=open(os.path.join(work_dir, i_files[0])), log_level=logging.ERROR)
-    if '(F)' in log_msgs.getvalue():
-        logging.fatal("Could not proceed with conversion as there are some fatal validation errors. Check log.")
-        return
-    converter = ISATab2ISAjson_v1(identifier_type)
-    return converter.convert(work_dir)
-=======
-def convert(work_dir, json_dir, identifier_type=IdentifierType.name, validate_first=True):
+def convert(work_dir, identifier_type=IdentifierType.name, validate_first=True):
     if validate_first:
         logger.info("Validating input ISA tab before conversion")
         i_files = [f for f in os.listdir(work_dir) if f.startswith('i_') and f.endswith('.txt')]
@@ -49,8 +35,7 @@
             return
     converter = ISATab2ISAjson_v1(identifier_type)
     logger.info("Converting ISA-Tab to ISA JSON...")
-    converter.convert(work_dir, json_dir)
->>>>>>> bf545b0b
+    return converter.convert(work_dir)
 
 
 class ISATab2ISAjson_v1:
