__author__ = 'agbeltran'

import json
import os
from os.path import join
from isatools.io.isatab_parser import parse
from jsonschema import RefResolver, Draft4Validator

SCHEMAS_PATH = join(os.path.dirname(os.path.realpath(__file__)), "../schemas/isa_model_version_1_0_schemas/core/")
INVESTIGATION_SCHEMA = "investigation_schema.json"

class ISATab2ISAjson_v1:

    def __init__(self):
        pass


<<<<<<< HEAD
    def convert(self, work_dir, json_dir, inv_identifier):
=======
    def convert(self, work_dir, json_dir):
>>>>>>> d8374766
        """Convert an ISA-Tab dataset (version 1) to JSON provided the ISA model v1.0 JSON Schemas
            :param work_dir: directory containing the ISA-tab dataset
            :param json_dir: output directory where the resulting json file will be saved
        """
        print("Converting ISAtab to ISAjson for ", work_dir)

        isa_tab = parse(work_dir)
        #print(isa_tab)

        if isa_tab is None:
            print("No ISAtab dataset found")
        else:
                if isa_tab.metadata != {}:
                    #print("isa_tab.metadata->",isa_tab.metadata)
                    isa_json = dict([
                        ("identifier",isa_tab.metadata['Investigation Identifier']),
                        ("title", isa_tab.metadata['Investigation Title']),
                        ("description",isa_tab.metadata['Investigation Description']),
                        ("submissionDate", isa_tab.metadata['Investigation Submission Date']),
                        ("publicReleaseDate", isa_tab.metadata['Investigation Public Release Date']),
                        ("commentCreatedWithConfiguration", self.createComment('Created With Configuration',isa_tab.metadata['Comment[Created With Configuration]'])),
                        ("commentLastOpenedWithConfiguration", self.createComment('Last Opened With Configuration', isa_tab.metadata['Comment[Last Opened With Configuration]'])),
                        ("ontologySourceReferences", self.createOntologySourceReferences(isa_tab.ontology_refs)),
                        ("publications", self.createPublications(isa_tab.publications, "Investigation")),
                        ("people", self.createContacts(isa_tab.contacts, "Investigation")),
                        ("studies", self.createStudies(isa_tab.studies))
                    ])

<<<<<<< HEAD
                if (inv_identifier):
=======
                if (isa_tab.metadata['Investigation Identifier']):
>>>>>>> d8374766
                    file_name = os.path.join(json_dir,isa_tab.metadata['Investigation Identifier']+".json")
                else:
                    file_name = os.path.join(json_dir,isa_tab.studies[0].metadata['Study Identifier']+".json")

                #validate json
                schema = json.load(open(join(SCHEMAS_PATH, INVESTIGATION_SCHEMA)))
                resolver = RefResolver('file://'+join(SCHEMAS_PATH, INVESTIGATION_SCHEMA), schema)
                validator = Draft4Validator(schema, resolver=resolver)
                validator.validate(isa_json, schema)

<<<<<<< HEAD
=======
                #TODO refactor saving the file into a separate method
>>>>>>> d8374766
                with open(file_name, "w") as outfile:
                    json.dump(isa_json, outfile, indent=4, sort_keys=True)
                    outfile.close()
                print("... conversion finished.")
<<<<<<< HEAD
=======
                return isa_json
>>>>>>> d8374766


    def createComment(self, name, value):
        comment_json = dict([
            ("name", name),
            ("value", value)
        ])
        return comment_json


    def createContacts(self, contacts, inv_or_study):
        people_json = []
        for contact in contacts:
            person_json = dict([
                ("lastName", contact[inv_or_study+" Person Last Name"]),
                ("firstName", contact[inv_or_study+" Person First Name"]),
                ("midInitials", contact[inv_or_study+" Person Mid Initials"]),
                ("email", contact[inv_or_study+" Person Email"]),
                ("phone", contact[inv_or_study+" Person Phone"]),
                ("fax", contact[inv_or_study+" Person Fax"]),
                ("address", contact[inv_or_study+" Person Address"]),
                ("affiliation", contact[inv_or_study+" Person Affiliation"]),
                ("roles", [])
            ])
            people_json.append(person_json)
        return people_json


    def createPublications(self, publications, inv_or_study):
        publications_json = []
        for pub in publications:
            publication_json = dict([
                ("pubMedID", pub[inv_or_study+' PubMed ID']),
                ("doi", pub[inv_or_study+' Publication DOI']),
                ("authorList", pub[inv_or_study+' Publication Author List']),
                ("title", pub[inv_or_study+' Publication Title']),
                ("status", self.createOntologyAnnotationForInvOrStudy(pub, inv_or_study, " Publication Status"))
            ]
            )
            publications_json.append(publication_json)
        return publications_json


    def createProtocols(self, protocols):
        protocols_json = []
        for protocol in protocols:
            protocol_json = dict([
                ("name", protocol['Study Protocol Name']),
                ("protocolType", self.createOntologyAnnotationForInvOrStudy(protocol, "Study", " Protocol Type")),
                ("description", protocol['Study Protocol Description']),
                ("uri", protocol['Study Protocol URI']),
                ("version", protocol['Study Protocol Version']),
                ("parameters", self.createProtocolParameterList(protocol)),
                ("components", self.createProtocolComponentList(protocol))
                ])
            protocols_json.append(protocol_json)
        return protocols_json


    def createProtocolParameterList(self, protocol):
        json_list = []
        parameters_json = self.createOntologyAnnotationsFromStringList(protocol, "Study", " Protocol Parameters Name")
        for parameter_json in parameters_json:
            json_item = dict([
                ("parameterName",  parameter_json)
            ])
            json_list.append(json_item)
        return json_list


    def createOntologyAnnotationForInvOrStudy(self, object, inv_or_study, type):
        onto_ann = dict([
                ("name", object[inv_or_study+type]),
                ("termSource", object[inv_or_study+type+" Term Source REF"]),
                ("termAccession", object[inv_or_study+type+" Term Accession Number"])
        ])
        return onto_ann


    def createOntologyAnnotation(self, name, termSource, termAccesssion):
        onto_ann = dict([
            ("name", name),
            ("termSource", termSource),
            ("termAccession", termAccesssion)
        ])
        return onto_ann


    def createOntologyAnnotationsFromStringList(self, object, inv_or_study, type):
        name_array = object[inv_or_study+type].split(";")
        term_source_array = object[inv_or_study+type+" Term Source REF"].split(";")
        term_accession_array = object[inv_or_study+type+" Term Accession Number"].split(";")
        onto_annotations = []
        for i in range(0,len(name_array)):
             onto_ann = dict([
                 ("name", name_array[i]),
                 ("termSource", term_source_array[i]),
                 ("termAccession", term_accession_array[i])
             ])
             onto_annotations.append(onto_ann)
        return onto_annotations


    def createOntologyAnnotationListForInvOrStudy(self, array, inv_or_study, type):
        onto_annotations = []
        for object in array:
            onto_ann = dict([
                ("name", object[inv_or_study+type]),
                ("termSource", object[inv_or_study+type+" Term Source REF"]),
                ("termAccession", object[inv_or_study+type+" Term Accession Number"])
            ])
            onto_annotations.append(onto_ann)
        return onto_annotations


    def createOntologySourceReferences(self, ontology_refs):
        ontologies = []
        for ontology_ref in ontology_refs:
            ontology = dict([
                ("description", ontology_ref["Term Source Description"]),
                ("file",ontology_ref["Term Source File"]),
                ("name", ontology_ref["Term Source Name"]),
                ("version", ontology_ref["Term Source Version"])
            ])
            ontologies.append(ontology)
        return ontologies


    def createStudies(self, studies):
        study_array = []
        for study in studies:
            source_dict = self.createSourcesDictionary(study.nodes)
            sample_dict = self.createSampleDictionary(study.nodes)
            data_dict = self.createDataFiles(study.nodes)
            studyJson = dict([
                ("identifier",study.metadata['Study Identifier']),
                ("title", study.metadata['Study Title']),
                ("description", study.metadata['Study Description']),
                ("submissionDate", study.metadata['Study Submission Date']),
                ("publicReleaseDate", study.metadata['Study Public Release Date']),
                ("studyDesignDescriptors",self.createOntologyAnnotationListForInvOrStudy(study.design_descriptors, "Study", " Design Type")),
                ("publications", self.createPublications(study.publications, "Study")),
                ("people", self.createContacts(study.contacts, "Study")),
                ("protocols", self.createProtocols(study.protocols)),
                ("sources", list(source_dict.values())),
                ("samples",list(sample_dict.values())),
                ("processSequence", self.createProcessSequence(study.process_nodes, source_dict, sample_dict, data_dict)),
                ("assays", self.createStudyAssaysList(study.assays)),
                ("factors", self.createStudyFactorsList(study.factors))
            ])
            study_array.append(studyJson)
        return study_array


    def createProtocolComponentList(self, protocol):
        json_list = []
        components_name = protocol['Study Protocol Components Name'].split(";")
        components_type_json = self.createOntologyAnnotationsFromStringList(protocol, "Study", " Protocol Components Type")
        index = 0
        for component_type_json in components_type_json:
            component_name = components_name[index]
            json_item = dict([
                ("componentName", component_name),
                ("componentType",  component_type_json)
            ])
            json_list.append(json_item)
            index += 1
        return json_list


    def createStudyFactorsList(self, factors):
        json_list = []
        for factor in factors:
             json_item = dict([
                ("factorName", factor['Study Factor Name']),
                ("factorType", self.createOntologyAnnotation(factor['Study Factor Type'], factor['Study Factor Type Term Source REF'],factor['Study Factor Type Term Accession Number']))
            ])
             json_list.append(json_item)
        return json_list


    def createProcessSequence(self, process_nodes, source_dict, sample_dict, data_dict):
        json_list = []
        for process_node_name in process_nodes:
            try:
                measurement_type = process_nodes[process_node_name].study_assay.metadata["Study Assay Measurement Type"]
            except:
                measurement_type = ""

            try:
                platform = process_nodes[process_node_name].study_assay.metadata["Study Assay Technology Platform"]
            except:
                platform = ""

            try:
                technology = process_nodes[process_node_name].study_assay.metadata["Study Assay Technology Type"]
            except:
                technology = ""

            json_item = dict([
                    ("executesProtocol", self.createExecuteStudyProtocol(process_node_name, process_nodes[process_node_name])),
                    ("parameters", []),
                    ("inputs", self.createInputList(process_nodes[process_node_name].inputs, source_dict, sample_dict)),
                    ("outputs", self.createOutputList(process_nodes[process_node_name].outputs, sample_dict) )
            ])
            json_list.append(json_item)
        return json_list

    def createInputList(self, inputs, source_dict, sample_dict):
        json_list = []
        for argument in inputs:
            try:
                json_item = source_dict[argument]
                json_list.append(json_item)
            except KeyError:
                pass
            try:
                json_item = sample_dict[argument]
                json_list.append(json_item)
            except KeyError:
                pass
        return json_list

    def createOutputList(self, arguments, sample_dict):
        json_list = []
        for argument in arguments:
            try:
                json_item = sample_dict[argument]
                json_list.append(json_item)
            except KeyError:
                pass
        return json_list

    def createExecuteStudyProtocol(self, process_node_name, process_node):
        json_item = dict([
                   # ("name", dict([("value", process_node_name)])),
                   # ("description", dict([("value", process_node_name)])),
                   # ("version", dict([("value", process_node_name)])),
                   # ("uri", dict([("value", process_node_name)])),
                   # ("parameters", self.createProcessParameterList(process_node_name, process_node))
                ])
        return json_item

    def createProcessParameterList(self, process_node_name, process_node):
        #self.createOntologyAnnotationsFromStringList(protocol,"Study", " Protocol Parameters Name")
        json_list = []
        json_item = dict([
                    ("parameterType", dict([("value", process_node_name )])),
                    ("description", dict([("value", "")])),
                ])
        json_list.append(json_item)
        return json_list

    def createStudyAssaysList(self, assays):
        json_list = []
        for assay in assays:
            source_dict = self.createSourcesDictionary(assay.nodes)
            sample_dict = self.createSampleDictionary(assay.nodes)
            data_dict = self.createDataFiles(assay.nodes)
            json_item = dict([
<<<<<<< HEAD
                ("fileName", assay.metadata['Study Assay File Name']),
=======
                ("filename", assay.metadata['Study Assay File Name']),
>>>>>>> d8374766
                ("measurementType", self.createOntologyAnnotation(assay.metadata['Study Assay Measurement Type'],
                                                                  assay.metadata['Study Assay Measurement Type Term Source REF'],
                                                                  assay.metadata['Study Assay Measurement Type Term Accession Number'])),
                ("technologyType", self.createOntologyAnnotation(assay.metadata['Study Assay Technology Type'],
                                                                 assay.metadata['Study Assay Technology Type Term Source REF'],
                                                                 assay.metadata['Study Assay Technology Type Term Accession Number'])),
                ("technologyPlatform", assay.metadata['Study Assay Technology Platform']),
                ("processSequence", self.createProcessSequence(assay.process_nodes, source_dict, sample_dict, data_dict))
                ])
            json_list.append(json_item)
        return json_list

    def createDataFiles(self, nodes):
        json_dict = dict([])
        for node_index in nodes:
            if nodes[node_index].ntype.endswith("Data File") :
                json_item = dict([
                    ("name", nodes[node_index].name),
                    ("type", nodes[node_index].ntype)
                ])
                json_dict.update({node_index: json_item})
        return json_dict

    def createSampleDictionary(self, nodes):
        json_dict = dict([])
        for node_index in nodes:
            if nodes[node_index].ntype == "Sample Name":
                json_item = dict([
                    ("name", node_index),
                    ("factorValues", self.createFactorValueList(node_index, nodes[node_index])),
                    ("characteristics", self.createCharacteristicList(node_index, nodes[node_index]))
                    #TODO complete
                    #("derivesFrom", nodes[node_index].metadata["Source Name"])
                ])
                json_dict.update({node_index: json_item})
        return json_dict


    def createSourcesDictionary(self, nodes):
        json_dict = dict([])
        for node_name in nodes:
            if nodes[node_name].ntype == "Source Name":
                json_item = dict([
                    ("name", node_name),
                    ("characteristics", self.createCharacteristicList(node_name, nodes[node_name])),
                ])
                json_dict.update({node_name: json_item})
        return json_dict


    def createCharacteristicList(self, node_name, node):
        json_list = []
        for header in node.metadata:
            if header.startswith("Characteristics"):
                 characteristic = header.replace("]", "").split("[")[-1]
                 characteristic_json = self.createOntologyAnnotation(characteristic, "", "")
                 json_item = dict([
                     ("characteristic", characteristic_json)
                 ])
                 json_list.append(json_item)
        return json_list


    def createFactorValueList(self, node_name, node):
        json_list = []
        for header in node.metadata:
            if header.startswith("Factor Value"):
                 factor_value = header.replace("]", "").split("[")[-1]
                 factor_value_ontology_annotation = self.createOntologyAnnotation(factor_value, "", "")
                 factor_value_json = dict([
                     ("value", factor_value_ontology_annotation)
                 ])
                 json_list.append(factor_value_json)
        return json_list



#isatab2isajson = ISATab2ISAjson_v1()
#isatab2isajson.convert("../../tests/datasets/ftp.ebi.ac.uk/pub/databases/metabolights/studies/public/MTBLS1","../../tests/datasets/metabolights", False)
#isatab2isajson.convert("../../tests/data/BII-I-1","../../tests/data", True)
#isatab2isajson.convert("../../tests/data/BII-S-7","../../tests/data", True)
#isatab2isajson.convert("../../tests/data/isatab-test1","../../tests/data", True)<|MERGE_RESOLUTION|>--- conflicted
+++ resolved
@@ -15,11 +15,7 @@
         pass
 
 
-<<<<<<< HEAD
-    def convert(self, work_dir, json_dir, inv_identifier):
-=======
     def convert(self, work_dir, json_dir):
->>>>>>> d8374766
         """Convert an ISA-Tab dataset (version 1) to JSON provided the ISA model v1.0 JSON Schemas
             :param work_dir: directory containing the ISA-tab dataset
             :param json_dir: output directory where the resulting json file will be saved
@@ -48,11 +44,7 @@
                         ("studies", self.createStudies(isa_tab.studies))
                     ])
 
-<<<<<<< HEAD
-                if (inv_identifier):
-=======
                 if (isa_tab.metadata['Investigation Identifier']):
->>>>>>> d8374766
                     file_name = os.path.join(json_dir,isa_tab.metadata['Investigation Identifier']+".json")
                 else:
                     file_name = os.path.join(json_dir,isa_tab.studies[0].metadata['Study Identifier']+".json")
@@ -63,18 +55,12 @@
                 validator = Draft4Validator(schema, resolver=resolver)
                 validator.validate(isa_json, schema)
 
-<<<<<<< HEAD
-=======
                 #TODO refactor saving the file into a separate method
->>>>>>> d8374766
                 with open(file_name, "w") as outfile:
                     json.dump(isa_json, outfile, indent=4, sort_keys=True)
                     outfile.close()
                 print("... conversion finished.")
-<<<<<<< HEAD
-=======
                 return isa_json
->>>>>>> d8374766
 
 
     def createComment(self, name, value):
@@ -335,11 +321,7 @@
             sample_dict = self.createSampleDictionary(assay.nodes)
             data_dict = self.createDataFiles(assay.nodes)
             json_item = dict([
-<<<<<<< HEAD
-                ("fileName", assay.metadata['Study Assay File Name']),
-=======
                 ("filename", assay.metadata['Study Assay File Name']),
->>>>>>> d8374766
                 ("measurementType", self.createOntologyAnnotation(assay.metadata['Study Assay Measurement Type'],
                                                                   assay.metadata['Study Assay Measurement Type Term Source REF'],
                                                                   assay.metadata['Study Assay Measurement Type Term Accession Number'])),
