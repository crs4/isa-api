--- conflicted
+++ resolved
@@ -9,13 +9,7 @@
             "items" :  {
                 "$ref": "material_attribute_schema.json#"
                 }
-<<<<<<< HEAD
-        }
-    },
-  "additionalProperties": false
-=======
         },
         "additionalProperties": false
       }
->>>>>>> 8fe92402
 }