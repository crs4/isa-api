from networkx import DiGraph
from enum import Enum


def _build_assay_graph(process_sequence=list()):
    G = DiGraph()
    for process in process_sequence:
        if process.next_process is not None or len(process.outputs) > 0:  # first check if there's some valid outputs to connect
            if len(process.outputs) > 0:
                for output in [n for n in process.outputs if not isinstance(n, DataFile)]:
                    G.add_edge(process, output)
            else:  # otherwise just connect the process to the next one
                G.add_edge(process, process.next_process)
        if process.prev_process is not None or len(process.inputs) > 0:
            if len(process.inputs) > 0:
                for input_ in process.inputs:
                    G.add_edge(input_, process)
            else:
                G.add_edge(process.prev_process, process)
    return G


class Comment(object):
    """A comment allows arbitrary annotation of all ISA classes

    Attributes:
        name: The name of the comment (as mapped to Comment[SomeName]) to give context to the comment field
        value: A value for the corresponding comment, as a string encoded in some way
    """
    def __init__(self, name='', value=''):
        self.name = name
        self.value = value


class IsaObject(object):
    """ An ISA Object is an abstract class to enable containment of Comments

    Attributes:
        comments: Comments associated with the implementing ISA class (all ISA classes)
    """
    def __init__(self, comments=None):
        if comments is None:
            self.comments = list()
        else:
            self.comments = comments


class StudyConfigurableObject(object):

    def __init__(self):
        self._study_node_sequence = None

    def _validate_process_sequence(self, process_sequence):
        #  Take all of our process objects and try to create an end-to-end graph
        import networkx as nx
        graph = nx.DiGraph()
        prev_process_node = None
        for process in process_sequence:
            if len(process.inputs) == 0:  # If current process has no inputs, assume connect to prev process
                graph.add_edge(prev_process_node, process)
            for input_ in process.inputs:
                graph.add_edge(input_, process)
            for output in process.outputs:
                graph.add_edge(process, output)
            prev_process_node = process
        #  Next, check if graph nodes match _study_node_sequence
        i = 0
        for node in graph.nodes():
            class_type = self._study_node_sequence[i]
            if not isinstance(node, class_type):
                raise TypeError("Unexpected node in sequence")


class Investigation(IsaObject):
    """An investigation maintains metadata about the project context and links to one or more studies. There can only
    be 1 Investigation in an ISA package. Investigations has the following properties:

    Attributes:
        identifier: A locally unique identifier or an accession number provided by a repository.
        title: A concise name given to the investigation
        description: A textual description of the investigation
        submission_date: The date on which the investigation was reported to the repository.
        public_release_date: The date on which the investigation should be released publicly
        ontology_source_references: This annotation section is identical to that in the MAGE-TAB format.
        publications: Publications associated with an Investigation.
        contacts: People/contacts associated with an Investigation.
        studies: Study is the central unit, containing information on the subject under study, its characteristics and
        any treatments applied.
    """

    def __init__(self, id_='', filename='', identifier="", title="", description="", submission_date='',
                 public_release_date='', ontology_source_references=None, publications=None,
                 contacts=None, studies=None, comments=None):
        super().__init__(comments)
        self.id = id_
        self.filename = filename
        self.identifier = identifier
        self.title = title
        self.description = description
        self.submission_date = submission_date
        self.public_release_date = public_release_date
        if ontology_source_references is None:
            self.ontology_source_references = list()
        else:
            self.ontology_source_references = ontology_source_references
        if publications is None:
            self.publications = list()
        else:
            self.publications = publications
        if contacts is None:
            self.contacts = list()
        else:
            self.contacts = contacts
        if studies is None:
            self.studies = list()
        else:
            self.studies = studies
        if comments is None:
            self.comments = list()


class OntologySourceReference(IsaObject):
    """This annotation section is identical to that in the MAGE-TAB format.

    Attributes:
        name: The name of the source of a term; i.e. the source controlled vocabulary or ontology.
        file: A file name or a URI of an official resource.
        version: The version number of the Term Source to support terms tracking.
        description: Use for disambiguating resources when homologous prefixes have been used.
    """

    def __init__(self, name="", file="", version="", description="", comments=None):
        super().__init__(comments)
        self.name = name
        self.file = file
        self.version = version
        self.description = description


class OntologyAnnotation(IsaObject):
    """An ontology term annotation reference

    Attributes:
        term_source: The abbreviated ontology name. It should correspond to one of the sources as specified in the
        ontology_source_reference section of the Investigation.
        term_accession: URI
    """

    def __init__(self, id_='', name="", term_source=None, term_accession="", comments=None):
        super().__init__(comments)
        self.id = id_
        self.name = name
        if term_source is None:
            self.term_source = OntologySourceReference()
        else:
            self.term_source = term_source
        self.term_accession = term_accession


class Publication(IsaObject):
    """A publication associated with an investigation or study.

    Attributes:
        pubmed_id: The PubMed IDs of the described publication(s) associated with this investigation.
        doi: A Digital Object Identifier (DOI) for that publication (where available).
        author_list: The list of authors associated with that publication.
        title: The title of publication associated with the investigation.
        status: A term describing the status of that publication (i.e. submitted, in preparation, published).
    """

    def __init__(self, pubmed_id="", doi="", author_list="", title="", status=None, comments=None):
        super().__init__(comments)
        self.pubmed_id = pubmed_id
        self.doi = doi
        self.author_list = author_list
        self.title = title
        if status is None:
            self.status = OntologyAnnotation()
        else:
            self.status = status


class Person(IsaObject):
    """A person/contact that can be attributed to an Investigation or Study.

    Attributes:
        last_name: The last name of a person associated with the investigation.
        first_name: The first name of a person associated with the investigation.
        mid_initials: The middle initials of a person associated with the investigation.
        email: The email address of a person associated with the investigation.
        phone: The telephone number of a person associated with the investigation.
        fax: The fax number of a person associated with the investigation.
        address: The address of a person associated with the investigation.
        affiliation: The organization affiliation for a person associated with the investigation.
        roles: Term to classify the role(s) performed by this person in the context of the investigation,
        which means that the roles reported here need not correspond to roles held withing their
        affiliated organization.
    """

    def __init__(self, id_='', first_name="", last_name="", mid_initials="", email="", phone="", fax="", address="",
                 affiliation="", roles=None, comments=None):
        super().__init__(comments)
        self.id = id_
        self.last_name = last_name
        self.first_name = first_name
        self.mid_initials = mid_initials
        self.email = email
        self.phone = phone
        self.fax = fax
        self.address = address
        self.affiliation = affiliation
        if roles is None:
            self.roles = list()
        else:
            self.roles = roles


class Study(IsaObject, StudyConfigurableObject, object):
    """Study is the central unit, containing information on the subject under study, its characteristics
    and any treatments applied.

    Attributes:
        identifier: A unique identifier: either a temporary identifier supplied by users or one generated by a
        repository or other database.
        title: A concise phrase used to encapsulate the purpose and goal of the study.
        description: A textual description of the study, with components such as objective or goals.
        submission_date: The date on which the study is submitted to an archive.
        public_release_date: The date on which the study should be released publicly.
        file_name: A field to specify the name of the Study file corresponding the definition of that Study.
        design_descriptors: Classifications of the study based on the overall experimental design.
        publications: Publications associated with a Study.
        contacts: People/contacts associated with a Study.
        factors: A factor corresponds to an independent variable manipulated by the experimentalist with the intention
        to affect biological systems in a way that can be measured by an assay.
        protocols: Protocols used within the ISA artifact.
        assays: An Assay represents a portion of the experimental design.
        data: Data files associated with the study
    """

    def __init__(self, id_='', filename="", identifier="",  title="", description="", submission_date='',
                 public_release_date='', contacts=None, design_descriptors=None, publications=None,
                 factors=None, protocols=None, assays=None, sources=None, samples=None,
<<<<<<< HEAD
                 process_sequence=None, other_material=None, characteristic_categories=None, units=None, comments=None):
=======
                 process_sequence=None, other_material=None, characteristic_categories=None, comments=None, units=None):
>>>>>>> ec1fa9ef
        super().__init__(comments)
        self.id = id_
        self.filename = filename
        self.identifier = identifier
        self.title = title
        self.description = description
        self.submission_date = submission_date
        self.public_release_date = public_release_date

        if publications is None:
            self.publications = list()
        else:
            self.publications = publications

        if contacts is None:
            self.contacts = list()
        else:
            self.contacts = contacts

        if design_descriptors is None:
            self.design_descriptors = list()
        else:
            self.design_descriptors = design_descriptors

        if protocols is None:
            self.protocols = list()
        else:
            self.protocols = protocols

        if units is None:
            self.units = list()
        else:
            self.units = units

        self.materials = {
            'sources': list(),
            'samples': list(),
            'other_material': list()
        }
        if not (sources is None):
            self.materials['sources'].append(sources)
        if not (samples is None):
            self.materials['samples'].append(samples)
        if not (other_material is None):
            self.materials['other_material'].append(other_material)

        if process_sequence is None:
            self.process_sequence = list()
        else:
            self.process_sequence = process_sequence

        if assays is None:
            self.assays = list()
        else:
            self.assays = assays

        if factors is None:
            self.factors = list()
        else:
            self.factors = factors

        if characteristic_categories is None:
            self.characteristic_categories = list()
        else:
            self.characteristic_categories = characteristic_categories

        if units is None:
            self.units = list()
        else:
            self.units = units

        self.graph = None
    def build_graph(self):
        self.graph = _build_assay_graph(self.process_sequence)


class StudyFactor(IsaObject):
    """A Study Factor corresponds to an independent variable manipulated by the experimentalist with the intention to
    affect biological systems in a way that can be measured by an assay.

    Attributes:
        ontology_annotation: A representation of an ontology source reference
    """

    def __init__(self, id_='', name="", factor_type=None, comments=None):
        super().__init__(comments)
        self.id = id_
        self.name = name
        if factor_type is None:
            self.factor_type = OntologyAnnotation()
        else:
            self.factor_type = factor_type


class Assay(IsaObject):
    """A Study Assay declares and describes each of the Assay files associated with the current Study.

    Attributes:
        measurement_type: A term to qualify the endpoint, or what is being measured (e.g. gene expression profiling or
        protein identification). The term can be free text or from, for example, a controlled vocabulary or an ontology.
        technology_type: Term to identify the technology used to perform the measurement, e.g. DNA microarray, mass
        spectrometry. The term can be free text or from, for example, a controlled vocabulary or an ontology.
        technology_platform: Manufacturer and platform name, e.g. Bruker AVANCE
        file_name: A field to specify the name of the Assay file corresponding the definition of that assay.
    """
    def __init__(self, measurement_type=None, technology_type=None, technology_platform="", filename="",
                 process_sequence=None, data_files=None, samples=None, other_material=None,
                 characteristic_categories=None, comments=None):
        super().__init__(comments)
        if measurement_type is None:
            self.measurement_type = OntologyAnnotation()
        else:
            self.measurement_type = measurement_type

        if technology_type is None:
            self.technology_type = OntologyAnnotation()
        else:
            self.technology_type = technology_type

        self.technology_platform = technology_platform
        self.filename = filename

        if process_sequence is None:
            self.process_sequence = list()
        else:
            self.process_sequence = process_sequence

        if data_files is None:
            self.data_files = list()
        else:
            self.data_files = data_files

        self.materials = {
            'samples': list(),
            'other_material': list()
        }

        if not (samples is None):
            self.materials['samples'].append(samples)

        if not (other_material is None):
            self.materials['other_material'].append(other_material)

        if characteristic_categories is None:
            self.characteristic_categories = list()
        else:
            self.characteristic_categories = characteristic_categories
        self.graph = None

    def build_graph(self):
        self.graph = _build_assay_graph(self.process_sequence)


class Protocol(IsaObject):
    """A Protocol.

    Attributes:
        name:
        protocol_type:
        description:
        version:
        parameters:
        components:
    """
    def __init__(self, id_='', name="", protocol_type=None, uri="", description="", version="", parameters=None,
                 components=None, comments=None):
        super().__init__(comments)
        self.id = id_
        self.name = name
        if protocol_type is None:
            self.protocol_type = OntologyAnnotation()
        else:
            self.protocol_type = protocol_type
        self.description = description
        self.uri = uri
        self.version = version
        if parameters is None:
            self.parameters = list()
        else:
            self.parameters = parameters
        if components is None:
            self.components = list()
        else:
            self.components = components


class ProtocolParameter(IsaObject):
    """A Protocol Parameter.

    Attributes:
        name:
        unit:
    """
    def __init__(self, id_='', parameter_name=None, unit=None, comments=None):
        super().__init__(comments)
        self.id = id_
        if parameter_name is None:
            self.parameter_name = OntologyAnnotation()
        else:
            self.parameter_name = parameter_name
        # if unit is None:
        #     self.unit = OntologyAnnotation()
        # else:
        #     self.unit = unit


class ProtocolComponent(IsaObject):
    def __init__(self, id_='', name='', component_type=None, comments=None):
        super().__init__(comments)
        self.id = id_
        self.name = name
        if component_type is None:
            self.component_type = OntologyAnnotation()
        else:
            self.component_type = component_type


class Source(IsaObject):
    """A Source.

    Attributes:
        name:
        characteristics:
    """
    def __init__(self, id_='', name="", characteristics=None, comments=None):
        super().__init__(comments)
        self.id = id_
        self.name = name
        if characteristics is None:
            self.characteristics = list()
        else:
            self.characteristics = characteristics


class Characteristic(IsaObject):
    def __init__(self, category=None, value=None, unit=None, comments=None):
        super().__init__(comments)
        if category is None:
            self.category = OntologyAnnotation()
        else:
            self.category = category
        if value is None:
            self.value = OntologyAnnotation()
        else:
            self.value = value
        self.unit = unit


class Sample(IsaObject):
    """A Sample.

    Attributes:
        name:
        characteristics:
        factors:
    """
    def __init__(self, id_='', name="", factor_values=None, characteristics=None, derives_from=None, comments=None):
        super().__init__(comments)
        self.id = id_
        self.name = name
        if factor_values is None:
            self.factor_values = list()
        else:
            self.factor_values = factor_values
        if characteristics is None:
            self.characteristics = list()
        else:
            self.characteristics = characteristics
        self.derives_from = derives_from


class Material(IsaObject):
    """A Material.

    Attributes:
        name:
        characteristics:
    """
    def __init__(self, id_='', name="", type_='', characteristics=None, derives_from=None, comments=None):
        super().__init__(comments)
        self.id = id_
        self.name = name
        self.type = type_
        if characteristics is None:
            self.characteristics = list()
        else:
            self.characteristics = characteristics
        self.derives_from = derives_from


class Extract(Material):
    def __init__(self, id_='', name="", type_='', characteristics=None, derives_from=None, comments=None):
        super().__init__(id_, name, type_, characteristics, derives_from, comments)
        self.type = 'Extract Name'


class LabeledExtract(Extract):
    def __init__(self, id_='', name="", type_='', characteristics=None, derives_from=None, comments=None, label=None):
        super().__init__(id_, name, type_, characteristics, derives_from, comments)
        self.label = label


class FactorValue(IsaObject):
    def __init__(self, factor_name=None, value=None, unit=None, comments=None):
        super().__init__(comments)
        self.factor_name = factor_name
        self.value = value
        self.unit = unit


class Process(IsaObject):
    """A Process.

    Attributes:
        name:
        executes_protocol:
        parameters:
        inputs:
        outputs:
    """
    def __init__(self, id_='', name="", executes_protocol=None, date_=None, performer=None,
                 parameter_values=None, inputs=None, outputs=None, comments=None):
        super().__init__(comments)
        self.id = id_
        self.name = name
        if executes_protocol is None:
            self.executes_protocol = Protocol()
        else:
            self.executes_protocol = executes_protocol
        self.date = date_
        self.performer = performer
        if parameter_values is None:
            self.parameter_values = list()
        else:
            self.parameter_values = parameter_values
        if inputs is None:
            self.inputs = list()
        else:
            self.inputs = inputs
        if outputs is None:
            self.outputs = list()
        else:
            self.outputs = outputs
        self.additional_properties = dict()
        self.prev_process = None
        self.next_process = None


class DataFile(IsaObject):
    def __init__(self, id_='', filename='', label='', comments=None):
        super().__init__(comments)
        self.id = id_
        self.filename = filename
        self.label = label


def batch_create_materials(material=None, n=1):
    """Creates a batch of material objects (Source, Sample or Material) from a prototype material object

    :param material: existing material object to use as a prototype
    :param n: Number of material objects to create in the batch
    :returns: List of material objects

    :Example:

        # Create 10 sample materials derived from one source material

        source = Source(name='source_material')
        prototype_sample = Sample(name='sample_material', derives_from=source)
        batch = batch_create_materials(prototype_sample, n=10)

        [Sample<>, Sample<>, Sample<>, Sample<>, Sample<>, Sample<>, Sample<>, Sample<>, Sample<>, Sample<>, ]

    """
    material_list = list()
    if isinstance(material, Source) or isinstance(material, Sample) or isinstance(material, Material):
        from copy import deepcopy
        for x in range(0, n):
            new_obj = deepcopy(material)
            new_obj.name = material.name + '-' + str(x)
            material_list.append(new_obj)
    return material_list


def batch_create_assays(*args, n=1):
    """Creates a batch of assay process sequences (Material->Process->Material) from a prototype sequence
    (currently works only as flat end-to-end processes of Material->Process->Material->...)

    :param *args: An argument list representing the process sequence prototype
    :param n: Number of process sequences to create in the batch
    :returns: List of process sequences replicating the prototype sequence

    :Example:

        # Create 3 assays of (Sample -> Process -> Material -> Process -> LabeledExtract)

        sample = Sample(name='sample')
        data_acquisition = Process(name='data acquisition')
        material = Material(name='material')
        labeling = Process(name='labeling')
        extract = LabeledExtract(name='lextract')
        batch = batch_create_assays(sample, data_acquisition, material, labeling, extract, n=3)

        [Process<> Process<>, Process<> Process<>, Process<>, Process<>]

        # Create 3 assays of ([Sample, Sample] -> Process -> [Material, Material])

        sample1 = Sample(name='sample')
        sample2 = Sample(name='sample')
        process = Process(name='data acquisition')
        material1 = Material(name='material')
        material2 = Material(name='material')
        batch = batch_create_assays([sample1, sample2], process, [material1, material2], n=3)

    """
    process_sequence = list()
    materialA = None
    process = None
    materialB = None
    from copy import deepcopy
    for x in range(0, n):
        for arg in args:
            if isinstance(arg, list) and len(arg) > 0:
                if isinstance(arg[0], Sample) or isinstance(arg[0], Material):
                    if materialA is None:
                        materialA = deepcopy(arg)
                        y = 0
                        for material in materialA:
                            material.name = material.name + '-' + str(x) + '-' + str(y)
                            y += 1
                    else:
                        materialB = deepcopy(arg)
                        y = 0
                        for material in materialB:
                            material.name = material.name + '-' + str(x) + '-' + str(y)
                            y += 1
                elif isinstance(arg[0], Process):
                    process = deepcopy(arg)
                    y = 0
                    for p in process:
                        p.name = p.name + '-' + str(x) + '-' + str(y)
                        y += 1
            if isinstance(arg, Sample) or isinstance(arg, Material):
                if materialA is None:
                    materialA = deepcopy(arg)
                    materialA.name = materialA.name + '-' + str(x)
                else:
                    materialB = deepcopy(arg)
                    materialB.name = materialB.name + '-' + str(x)
            elif isinstance(arg, Process):
                process = deepcopy(arg)
                process.name = process.name + '-' + str(x)
            if materialA is not None and materialB is not None and process is not None:
                if isinstance(process, list):
                    for p in process:
                        if isinstance(materialA, list):
                            p.inputs = materialA
                        else:
                            p.inputs.append(materialA)
                        if isinstance(materialB, list):
                            p.outputs = materialB
                            for material in materialB:
                                material.derives_from = materialA
                        else:
                            p.outputs.append(materialB)
                            materialB.derives_from = materialA
                else:
                    if isinstance(materialA, list):
                        process.inputs = materialA
                    else:
                        process.inputs.append(materialA)
                    if isinstance(materialB, list):
                        process.outputs = materialB
                        for material in materialB:
                            material.derives_from = materialA
                    else:
                        process.outputs.append(materialB)
                        materialB.derives_from = materialA
                    process_sequence.append(process)
                materialA = materialB
                process = None
                materialB = None
    return process_sequence


def batch_set_attr(l=list(), attr=None, val=None):
    for i in l:
        setattr(i, attr, val)


class ParameterValue(object):
    """A Parameter Value
    """
    def __init__(self, category=None, value=None, unit=None):
        super().__init__()
<<<<<<< HEAD
=======
        # if category is None:
        #     raise TypeError("You must specify a category")
>>>>>>> ec1fa9ef
        self.category = category
        self.value = value
        self.unit = unit<|MERGE_RESOLUTION|>--- conflicted
+++ resolved
@@ -240,11 +240,7 @@
     def __init__(self, id_='', filename="", identifier="",  title="", description="", submission_date='',
                  public_release_date='', contacts=None, design_descriptors=None, publications=None,
                  factors=None, protocols=None, assays=None, sources=None, samples=None,
-<<<<<<< HEAD
-                 process_sequence=None, other_material=None, characteristic_categories=None, units=None, comments=None):
-=======
                  process_sequence=None, other_material=None, characteristic_categories=None, comments=None, units=None):
->>>>>>> ec1fa9ef
         super().__init__(comments)
         self.id = id_
         self.filename = filename
@@ -310,12 +306,6 @@
             self.characteristic_categories = list()
         else:
             self.characteristic_categories = characteristic_categories
-
-        if units is None:
-            self.units = list()
-        else:
-            self.units = units
-
         self.graph = None
     def build_graph(self):
         self.graph = _build_assay_graph(self.process_sequence)
@@ -740,11 +730,8 @@
     """
     def __init__(self, category=None, value=None, unit=None):
         super().__init__()
-<<<<<<< HEAD
-=======
         # if category is None:
         #     raise TypeError("You must specify a category")
->>>>>>> ec1fa9ef
         self.category = category
         self.value = value
         self.unit = unit