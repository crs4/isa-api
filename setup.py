#!/usr/bin/env python

from setuptools import setup

setup(
    name='isatools',
<<<<<<< HEAD
    version='0.6.2',
=======
    version='0.7.0',
>>>>>>> 545615a8
    packages=['isatools', 'isatools.convert', 'isatools.io', 'isatools.model'],
    package_data={'isatools': ['schemas/cedar/*.json',
                               'schemas/isa_model_version_1_0_schemas/core/*.json',
                               'schemas/configs/*.json',
                               'schemas/configs/schemas/*.json',
                               'convert/resources/biocrates/*',
                               'convert/resources/sra/*.xsl',
                               'convert/resources/sra/*.xml',
                               'config/json/default/*.json',
                               'config/json/default/schemas/*.json',
                               'config/json/sra/*.json',
                               'config/json/sra/schemas/*.json',
                               'config/xml/*.xml',
                               'resources/sra_schemas/*.xsd',
                               'resources/sra_templates/*.xml'],
                  '': ['LICENSE.txt', 'README.md']},
    description='ISA-API',
    author='ISA Infrastructure Team',
    author_email='isatools@googlegroups.com',
    url='https://github.com/ISA-tools/isa-api',
    classifiers=[
        'Development Status :: 3 - Alpha',
        'Intended Audience :: Developers',
        'Topic :: Scientific/Engineering :: Bio-Informatics',
        'Programming Language :: Python :: 3.4',
        'Programming Language :: Python :: 3.5',
        ],
    install_requires=[
        'numpy',
        'jsonschema',
        'pandas',
        'networkx',
        'lxml',
        'requests',
        'chardet',
        'iso8601',
        'jinja2',
        'bs4',
        'mzml2isa',
        'biopython',
        'progressbar2'
    ],
    test_suite='tests'
)<|MERGE_RESOLUTION|>--- conflicted
+++ resolved
@@ -4,11 +4,7 @@
 
 setup(
     name='isatools',
-<<<<<<< HEAD
-    version='0.6.2',
-=======
     version='0.7.0',
->>>>>>> 545615a8
     packages=['isatools', 'isatools.convert', 'isatools.io', 'isatools.model'],
     package_data={'isatools': ['schemas/cedar/*.json',
                                'schemas/isa_model_version_1_0_schemas/core/*.json',
