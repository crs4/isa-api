from unittest import TestCase
import os
import shutil
from isatools.convert import json2isatab
from isatools.isatab import assert_tab_equal


class JsonToTabTest(TestCase):

    def setUp(self):
        self._dir = os.path.dirname(__file__)
        self._tmp = os.path.join(self._dir, './tmp/')
        if not os.path.exists(self._tmp):
            os.mkdir(self._tmp)

    def tearDown(self):
        shutil.rmtree(self._tmp, ignore_errors=True)

    # def test_source_split_investigation(self):
    #     json2isatab.convert(open(os.path.join(self._dir, 'TEST-ISA-source-split.json')), self._tmp)
    #     self.assertTrue(assert_tab_equal(open(os.path.join(self._tmp, 'i_Investigation.txt')),
    #                                      open(os.path.join(self._dir, 'data/TEST-ISA-source-split/i_Investigation.txt'))))
    """
    FIXME: Check investigation parsing for above test
    """
    def test_source_split_study_table(self):
        json2isatab.convert(open(os.path.join(self._dir, 'TEST-ISA-source-split.json')), self._tmp)
        self.assertTrue(assert_tab_equal(open(os.path.join(self._tmp, 's_TEST-Template1-Splitting.txt')),
                                         open(os.path.join(self._dir, 'data/TEST-ISA-source-split/s_TEST-Template1-Splitting.txt'))))

    def test_source_split_assay_table(self):
        json2isatab.convert(open(os.path.join(self._dir, 'TEST-ISA-source-split.json')), self._tmp)
        self.assertTrue(assert_tab_equal(open(os.path.join(self._tmp, 'a_test-template1-splitting_transcription_profiling_DNA_microarray.txt')),
                                         open(os.path.join(self._dir, 'data/TEST-ISA-source-split/a_test-template1-splitting_transcription_profiling_DNA_microarray.txt'))))

    def test_sample_pool_study_table(self):
        json2isatab.convert(open(os.path.join(self._dir, 'TEST-ISA-sample-pool.json')), self._tmp)
        self.assertTrue(assert_tab_equal(open(os.path.join(self._tmp, 's_TEST-Template3-Splitting.txt')),
                                         open(os.path.join(self._dir, 'data/TEST-ISA-sample-pool/s_TEST-Template3-Splitting.txt'))))

    def test_sample_pool_assay_table(self):
        json2isatab.convert(open(os.path.join(self._dir, 'TEST-ISA-sample-pool.json')), self._tmp)
        self.assertTrue(assert_tab_equal(open(os.path.join(self._tmp, 'a_test-template3-splitting_transcription_profiling_DNA_microarray.txt')),
                                         open(os.path.join(self._dir, 'data/TEST-ISA-sample-pool/a_test-template3-splitting_transcription_profiling_DNA_microarray.txt'))))

    def test_bii_s_3_study_table(self):
<<<<<<< HEAD
        json2isatab.convert(open('../isatools/sampledata/BII-S-3.json'), self._tmp)
=======
        json2isatab.convert(open(os.path.join(self._dir, 'BII-S-3.json')), self._tmp)
>>>>>>> fb41d411
        self.assertTrue(assert_tab_equal(open(os.path.join(self._tmp, 's_BII-S-3.txt')),
                                         open(os.path.join(self._dir, 'data/BII-S-3/s_BII-S-3.txt'))))

    def test_bii_s_3_assay_table_Tx(self):
<<<<<<< HEAD
        json2isatab.convert(open('../isatools/sampledata/BII-S-3.json'), self._tmp)
=======
        json2isatab.convert(open(os.path.join(self._dir, 'BII-S-3.json')), self._tmp)
>>>>>>> fb41d411
        self.assertTrue(assert_tab_equal(open(os.path.join(self._tmp, 'a_gilbert-assay-Tx.txt')),
                                         open(os.path.join(self._dir, 'data/BII-S-3/a_gilbert-assay-Tx.txt'))))

    # def test_bii_s_3_assay_table_Gx(self):
    #     json2isatab.convert(open('/Users/dj/PycharmProjects/isa-api/isatools/sampledata/BII-S-3.json'), self._tmp)
    #     self.assertTrue(assert_tab_equal(open(os.path.join(self._tmp, 'a_gilbert-assay-Gx.txt')),
    #                                      open(os.path.join(self._dir, '/Users/dj/PycharmProjects/isa-api/tests/data/BII-S-3/a_gilbert-assay-Gx.txt'))))
    # """
    #     FIXME: need Comment[] support
    # """<|MERGE_RESOLUTION|>--- conflicted
+++ resolved
@@ -14,12 +14,13 @@
             os.mkdir(self._tmp)
 
     def tearDown(self):
-        shutil.rmtree(self._tmp, ignore_errors=True)
+        # shutil.rmtree(self._tmp, ignore_errors=True)
+        pass  # FIXME: FIX BEFORE COMMIT
 
-    # def test_source_split_investigation(self):
-    #     json2isatab.convert(open(os.path.join(self._dir, 'TEST-ISA-source-split.json')), self._tmp)
-    #     self.assertTrue(assert_tab_equal(open(os.path.join(self._tmp, 'i_Investigation.txt')),
-    #                                      open(os.path.join(self._dir, 'data/TEST-ISA-source-split/i_Investigation.txt'))))
+    def test_source_split_investigation(self):
+        json2isatab.convert(open(os.path.join(self._dir, 'TEST-ISA-source-split.json')), self._tmp)
+        self.assertTrue(assert_tab_equal(open(os.path.join(self._tmp, 'i_Investigation.txt')),
+                                         open(os.path.join(self._dir, 'data/TEST-ISA-source-split/i_Investigation.txt'))))
     """
     FIXME: Check investigation parsing for above test
     """
@@ -44,20 +45,12 @@
                                          open(os.path.join(self._dir, 'data/TEST-ISA-sample-pool/a_test-template3-splitting_transcription_profiling_DNA_microarray.txt'))))
 
     def test_bii_s_3_study_table(self):
-<<<<<<< HEAD
-        json2isatab.convert(open('../isatools/sampledata/BII-S-3.json'), self._tmp)
-=======
         json2isatab.convert(open(os.path.join(self._dir, 'BII-S-3.json')), self._tmp)
->>>>>>> fb41d411
         self.assertTrue(assert_tab_equal(open(os.path.join(self._tmp, 's_BII-S-3.txt')),
                                          open(os.path.join(self._dir, 'data/BII-S-3/s_BII-S-3.txt'))))
 
     def test_bii_s_3_assay_table_Tx(self):
-<<<<<<< HEAD
-        json2isatab.convert(open('../isatools/sampledata/BII-S-3.json'), self._tmp)
-=======
         json2isatab.convert(open(os.path.join(self._dir, 'BII-S-3.json')), self._tmp)
->>>>>>> fb41d411
         self.assertTrue(assert_tab_equal(open(os.path.join(self._tmp, 'a_gilbert-assay-Tx.txt')),
                                          open(os.path.join(self._dir, 'data/BII-S-3/a_gilbert-assay-Tx.txt'))))
 
